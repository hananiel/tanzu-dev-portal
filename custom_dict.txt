--- conflicted
+++ resolved
@@ -146,12 +146,10 @@
 JPA
 JSON
 MDN
-<<<<<<< HEAD
 ok
 youtube
 integrations
 SaaS-based
-=======
 NFJS
 NSX
 OCI(-compliant)?
@@ -191,5 +189,4 @@
 youtube
 
 # When YouTube IDs start with _ it messes up the Markdown parser
-lTwaivWHzk
->>>>>>> d5afd3d0
+lTwaivWHzk