# markdown-spellcheck spelling configuration file
# Format - lines beginning # are comments
# global dictionary is at the start, file overrides afterwards
# one word per line, to define a file override use ' - filename'
# where filename is relative to this configuration file
VMware
Tanzu
[B,b]uildpacks
[B,b]uildpack
[K,k]ubernetes
[M,m]inikube
kpack
CLI
KubeAcademy
OCI-compliant
Dockerfiles
runtimes
runtime
lifecycle
buildpack's
codebase
linkTitle
Bundler
[R,r]epo
Dev
Helming
Gradle
frontend
backend
nginx
namespace
scg-getting-started
versioned
GCP
GCR
Kubernetes-native
init
JVM
Rebase
runnable
JDK
pullPolicy
balancer
http
localhost:[[:digit:]]*
localhost:8080
templating
GitOps
repos
config
sortTitle
<<<<<<< HEAD
[M,m]icroservice
[M,m]icroservices
deployable
[B,b]ootiful
multi-microservice
eventing
Minibroker
walkthrough

# metadata, topics, tags
img
sortTitle
youtube_id
ci-cd
api
kafka
JPA
jpa
cf-for-k8s
[K,k]8s
TAS
=======
microservices
api
>>>>>>> 638a47fc
<|MERGE_RESOLUTION|>--- conflicted
+++ resolved
@@ -49,7 +49,6 @@
 repos
 config
 sortTitle
-<<<<<<< HEAD
 [M,m]icroservice
 [M,m]icroservices
 deployable
@@ -70,8 +69,4 @@
 jpa
 cf-for-k8s
 [K,k]8s
-TAS
-=======
-microservices
-api
->>>>>>> 638a47fc
+TAS