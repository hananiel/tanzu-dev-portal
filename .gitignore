--- conflicted
+++ resolved
@@ -8,9 +8,5 @@
 
 ## OS Files
 .DS_Store
-<<<<<<< HEAD
-
 .vscode/
-=======
-.idea
->>>>>>> a7e73e13
+.idea