/*
 * Copyright 2018 Google LLC

Licensed under the Apache License, Version 2.0 (the "License");
you may not use this file except in compliance with the License.
You may obtain a copy of the License at

    https://www.apache.org/licenses/LICENSE-2.0

Unless required by applicable law or agreed to in writing, software
distributed under the License is distributed on an "AS IS" BASIS,
WITHOUT WARRANTIES OR CONDITIONS OF ANY KIND, either express or implied.
See the License for the specific language governing permissions and
limitations under the License.
*/

(function ($) {
  "use strict";

  $(function () {
    $('[data-toggle="tooltip"]').tooltip();
    $('[data-toggle="popover"]').popover();

    $(".popover-dismiss").popover({
      trigger: "focus",
    });

    //Samples filters
    $(".filters .filter").click(function () {
      var filter = $(this).attr("filter");
      $(this).addClass("active").siblings().removeClass("active");
      $(".filter-item").hide();
      $(".filter-item[class*='" + filter + "']").show();
      if (filter == "all") {
        $(".filter-item").show();
      }
    });

    //Newsletter
    $(".click-to-show").click(function () {
      $(this).hide();
      $(".hidden").slideToggle();
    });
    $(".scroll-to-bottom").click(function () {
      $("html, body").animate({ scrollTop: $(document).height() }, "slow");
    });

    // Team Index Page
    //// Make social links works inside clickable div
    $("div.person div.card").click(function () {
      window.location = $(this).find("a").attr("href");
    });
    $("div.card a").click(function (e) {
      e.stopPropagation();
    });

    //Light/dark toggle
    $("#toggle-light-dark-mode").click(function () {
      var iframe = document.getElementById("auth-iframe");
      if ($("html").hasClass("light-mode")) {
        $("html").removeClass("light-mode");
        document.getElementById("light-theme").remove();
        localStorage.setItem("light-dark-mode-storage", "dark");
        if (iframe && iframe.contentWindow) {
          iframe.contentWindow.postMessage("dark", "*");
        }
      } else {
        $("html").addClass("light-mode");
        changeTheme("light");
        localStorage.setItem("light-dark-mode-storage", "light");
      }
    });

    //Open external links/rss in new tab, tvc links in same tab
    $("a[href^='http']").attr("target", "_blank");
    $("a[href^='https://tanzu.vmware.com/developer']").attr("target", "_self");
    $("a[href*='rss']").attr("target", "_blank");

    //Open youtube links with class 'lightbox' in lightbox
    $("a.lightbox[href*=youtube]").click(function () {
      var href = $(this).attr("href");
      $(this).attr(
        "href",
        href + "?autoplay=1&autohide=1&showinfo=0&controls=1"
      );
      $.fancybox({
        padding: 0,
        href: this.href.replace(new RegExp("watch\\?v=", "i"), "embed/"),
        type: "iframe",
        width: 1000,
        height: 560,
        autoSize: false,
        fitToView: true,
      });
      return false;
    });

    $(".lightbox").fancybox({
      padding: 0,
    });

    //Copy videos index iframe embed URLs to parent for lightbox
    $(".youtube-container").each(function () {
      var src = $(this)
        .children(".youtube-small")
        .attr("src")
        .replace("?wmode=transparent&rel=0&modestbranding=1", "");
      $(this).attr("href", src);
    });

    //Open youtube embeds in lightbox
    $(".youtube-container").click(function () {
      var href = $(this).attr("href");
      $(this).attr(
        "href",
        href + "?autoplay=1&autohide=1&showinfo=0&controls=1"
      );
      $.fancybox({
        padding: 0,
        href: this.href,
        type: "iframe",
        width: 1000,
        height: 560,
        autoSize: false,
        fitToView: true,
      });

      return false;
    });

    //Toggle mobile menu
    $("#menu-toggle").click(function () {
      $(".td-navbar .td-navbar-nav-hamburger").toggleClass("open");
      $(".td-navbar .td-navbar-nav-hamburger .navbar-nav .nav-item").toggle();
    });
  });

  var check = isTvShowLive();
  if (check) {
    document.getElementsByClassName("td-main")[0].style.marginTop = 40;
    var liveShowElement = document.getElementById("live-show-name");
    if (liveShowElement != null) liveShowElement.innerHTML = liveShowName;
    var liveNotify = document.getElementById("live-notify");
    if (liveNotify != null) {
      liveNotify.href = liveShowLink;
      liveNotify.style.display = "block";
    }
  }

  function bottomPos(element) {
    return element.offset().top + element.outerHeight();
  }

  // Bootstrap Fixed Header
  $(function () {
    var promo = $(".js-td-cover");
    if (!promo.length) {
      return;
    }

    var promoOffset = bottomPos(promo);
    var navbarOffset = $(".js-navbar-scroll").offset().top;

    var threshold = Math.ceil($(".js-navbar-scroll").outerHeight());
    if (promoOffset - navbarOffset < threshold) {
      $(".js-navbar-scroll").addClass("navbar-bg-onscroll");
    }

    $(window).on("scroll", function () {
      var navtop = $(".js-navbar-scroll").offset().top - $(window).scrollTop();
      var promoOffset = bottomPos($(".js-td-cover"));
      var navbarOffset = $(".js-navbar-scroll").offset().top;
      if (promoOffset - navbarOffset < threshold) {
        $(".js-navbar-scroll").addClass("navbar-bg-onscroll");
      } else {
        $(".js-navbar-scroll").removeClass("navbar-bg-onscroll");
        $(".js-navbar-scroll").addClass("navbar-bg-onscroll--fade");
      }
    });
  });

  // Amplitude Events
  $(function () {
    // Track topic clicks - menu vs. explore section
    $(".topic a").click(function () {
      var topicName = this.innerHTML
        .substring(this.innerHTML.indexOf(">") + 2)
        .toLowerCase();
      sendAmplitudeEvent("topic clicked", {
        "topic name": topicName,
        source: "explore",
        "url path": window.location.pathname,
      });
    });

    $("a.dropdown-item[href*='/topic']").click(function () {
      var topicName = this.innerHTML.toLowerCase();
      sendAmplitudeEvent("topic clicked", {
        "topic name": topicName,
        source: "menu",
        "url path": window.location.pathname,
      });
    });

    // Track featured link clicks on home page
    $("a.featured-link").click(function () {
      var linkTitle = $("h4", this).text();
      sendAmplitudeEvent("featured link clicked", {
        "link title": linkTitle,
        "link url": this.href,
        "url path": window.location.pathname,
      });
    });

    // Track sample clicks - code download vs visit repo
    $("#sample-gh").click(function () {
      var sampleName = this.title;
      sendAmplitudeEvent("sample github clicked", {
        "sample name": sampleName,
        "url path": window.location.pathname,
      });
    });
    $("#sample-zip").click(function () {
      var sampleName = this.title;
      sendAmplitudeEvent("sample download clicked", {
        "sample name": sampleName,
        "url path": window.location.pathname,
      });
    });

    // Link Clicks (Guides, Tanzu.TV, Blog, Patterns, Videos)
    $(
      "body.guide a, body.guides a, body.tanzu-tv a, body.tv-show a, body.tv-episode a, body.blog a, body.pattern a, a.youtube-container"
    ).click(function () {
      var linkTitle = this.innerHTML;
      if (linkTitle.includes("navbar-logo")) linkTitle = "Home";
      else if (linkTitle.startsWith("<")) linkTitle = this.innerText;
      if (!this.href.endsWith("#"))
        sendAmplitudeEvent("link clicked", {
          "link title": linkTitle,
          "link url": this.href,
          "url path": window.location.pathname,
        });
    });

    // Track scroll depth on guides and blogs
    var scrollDepthCurrent = -1;
    $(window).scroll(function () {
      if ($("body.guide").length > 0 || $("div.blog").length > 0 || $("div.practices").length > 0) {
        var totalScrollHeight =
          document.querySelector("body").scrollHeight - window.innerHeight;
        var percentScrolled = window.scrollY / totalScrollHeight;
        var scrollDepth;
        if (percentScrolled < 0.25) scrollDepth = 0;
        else if (percentScrolled >= 0.25 && percentScrolled < 0.5)
          scrollDepth = 0.25;
        else if (percentScrolled >= 0.5 && percentScrolled < 0.75)
          scrollDepth = 0.5;
        else if (percentScrolled >= 0.75 && percentScrolled < 1)
          scrollDepth = 0.75;
        else if (percentScrolled == 1) scrollDepth = 1;

        if (scrollDepthCurrent < scrollDepth) {
          scrollDepthCurrent = scrollDepth;
          var pageTitle = document.title.substring(
            0,
            document.title.indexOf("|") - 1
          );
          var pageCategory;
          if ($("body.guide").length > 0) pageCategory = "guide";
          else if ($("div.blog").length > 0) pageCategory = "blog";
          sendAmplitudeEvent("page scrolled", {
            "scroll depth": scrollDepth * 100,
            "page title": pageTitle,
            "page category": pageCategory,
            "url path": window.location.pathname,
          });
          //console.log(scrollDepth);
        }
      }
    });

    // Track how far into VOD TV episode before leaving
    var percentageCompletedCurrent = -1;
    $(window).on("unload", function () {
      if ($("body.tv-episode").length > 0) {
        var pageTitle = document.title.substring(
          0,
          document.title.indexOf("|") - 1
        );
        var elapsedPercentage = player.getCurrentTime() / player.getDuration();
        var percentageCompleted;
        if (elapsedPercentage < 0.25) percentageCompleted = 0;
        else if (elapsedPercentage >= 0.25 && elapsedPercentage < 0.5)
          percentageCompleted = 0.25;
        else if (elapsedPercentage >= 0.5 && elapsedPercentage < 0.75)
          percentageCompleted = 0.5;
        else if (elapsedPercentage >= 0.75 && elapsedPercentage < 1)
          percentageCompleted = 0.75;
        else if (elapsedPercentage == 1) percentageCompleted = 1;

        if (percentageCompletedCurrent < percentageCompleted) {
          percentageCompletedCurrent = percentageCompleted;
          var showTitle = $("h1").innerHTML;
          var episodeTitle = document.title.substring(
            0,
            document.title.indexOf("|") - 1
          );
          var episodeType = "vod";
          sendAmplitudeEvent("episode session ended", {
            "percentage complete": percentageCompleted * 100,
            "show title": showTitle,
            "episode title": episodeTitle,
            "episode type": episodeType,
            "url path": window.location.pathname,
          });
          //console.log(percentageCompleted);
        }
        //console.log("Elapsed percentage: " + player.getCurrentTime()/player.getDuration());
      }
      if ($("body.workshop-live").length > 0) {
        var pageTitle = document.title.substring(
          0,
          document.title.indexOf("|") - 1
        );
        sendAmplitudeEvent("workshop session ended", {
          "workshop name": pageTitle,
          "url path": window.location.pathname,
        });
      }
    });

<<<<<<< HEAD
  });

  //Header search
  $("header li .search-icon").click(function () {
    $("#search-nav").slideToggle();
    //$(this).toggleClass('close');
    $("#searchheaderform input").focus();
    $("#mega-menus").toggleClass("no-border");
  });

  $("header li .search-icon").keypress(function (e) {
    if (e.which == 13) {
      $("#search-nav").slideToggle();
      //$(this).toggleClass('close');
      $("#searchheaderform input").focus();
      $("#mega-menus").toggleClass("no-border");
    }
  });

  $(".search-hide").click(function () {
    $("#search-nav").slideToggle();
    $(this).toggleClass("close");
    $("#searchheaderform input").focus();
    $("#mega-menus").toggleClass("no-border");
  });
})(jQuery);
=======
    //Nav hover
    const $dropdown = $(".dropdown");
    const $dropdownToggle = $(".dropdown-toggle");
    const $dropdownMenu = $(".dropdown-menu");
    const showClass = "show";
    
    $(window).on("load resize", function() {$dropdown.hover(
        function() {
            const $this = $(this);
            $this.addClass(showClass);
            $this.find($dropdownToggle).attr("aria-expanded", "true");
            $this.find($dropdownMenu).addClass(showClass);
        },
        function() {
            const $this = $(this);
            $this.removeClass(showClass);
            $this.find($dropdownToggle).attr("aria-expanded", "false");
            $this.find($dropdownMenu).removeClass(showClass);
        }
        );
    });

}(jQuery));
>>>>>>> bd2075a1
<|MERGE_RESOLUTION|>--- conflicted
+++ resolved
@@ -329,8 +329,6 @@
         });
       }
     });
-
-<<<<<<< HEAD
   });
 
   //Header search
@@ -356,29 +354,25 @@
     $("#searchheaderform input").focus();
     $("#mega-menus").toggleClass("no-border");
   });
-})(jQuery);
-=======
-    //Nav hover
-    const $dropdown = $(".dropdown");
-    const $dropdownToggle = $(".dropdown-toggle");
-    const $dropdownMenu = $(".dropdown-menu");
-    const showClass = "show";
-    
-    $(window).on("load resize", function() {$dropdown.hover(
-        function() {
-            const $this = $(this);
-            $this.addClass(showClass);
-            $this.find($dropdownToggle).attr("aria-expanded", "true");
-            $this.find($dropdownMenu).addClass(showClass);
-        },
-        function() {
-            const $this = $(this);
-            $this.removeClass(showClass);
-            $this.find($dropdownToggle).attr("aria-expanded", "false");
-            $this.find($dropdownMenu).removeClass(showClass);
-        }
-        );
-    });
-
-}(jQuery));
->>>>>>> bd2075a1
+
+  //Nav hover
+  const $dropdown = $(".dropdown");
+  const $dropdownToggle = $(".dropdown-toggle");
+  const $dropdownMenu = $(".dropdown-menu");
+  const showClass = "show";
+  
+  $(window).on("load resize", function() {$dropdown.hover(
+      function() {
+          const $this = $(this);
+          $this.addClass(showClass);
+          $this.find($dropdownToggle).attr("aria-expanded", "true");
+          $this.find($dropdownMenu).addClass(showClass);
+      },
+      function() {
+          const $this = $(this);
+          $this.removeClass(showClass);
+          $this.find($dropdownToggle).attr("aria-expanded", "false");
+          $this.find($dropdownMenu).removeClass(showClass);
+      });
+  });
+}(jQuery));